#pragma warning disable CS1591

using System;
using System.Globalization;
using System.IO;
using System.Text;
using System.Threading.Tasks;
using MediaBrowser.Controller;

namespace MediaBrowser.WebDashboard.Api
{
    public class PackageCreator
    {
        private readonly string _basePath;
        private readonly IResourceFileManager _resourceFileManager;

        public PackageCreator(string basePath, IResourceFileManager resourceFileManager)
        {
            _basePath = basePath;
            _resourceFileManager = resourceFileManager;
        }

        public async Task<Stream> GetResource(
            string virtualPath,
            string mode,
            string localizationCulture,
            string appVersion)
        {
            var resourcePath = _resourceFileManager.GetResourcePath(_basePath, virtualPath);
            Stream resourceStream = File.OpenRead(resourcePath);

            if (resourceStream != null && IsCoreHtml(virtualPath))
            {
                bool isMainIndexPage = string.Equals(virtualPath, "index.html", StringComparison.OrdinalIgnoreCase);
                resourceStream = await ModifyHtml(isMainIndexPage, resourceStream, mode, appVersion, localizationCulture).ConfigureAwait(false);
            }

            return resourceStream;
        }

        public static bool IsCoreHtml(string path)
        {
            if (path.IndexOf(".template.html", StringComparison.OrdinalIgnoreCase) != -1)
            {
                return false;
            }

            return string.Equals(Path.GetExtension(path), ".html", StringComparison.OrdinalIgnoreCase);
        }

<<<<<<< HEAD
        /// <summary>
        /// Modifies the source HTML stream by adding common meta tags, css and js.
        /// </summary>
        /// <returns>
        /// A task that represents the async operation to read and modify the input stream.
        /// The task result contains a stream containing the modified HTML content.
        /// </returns>
        public static async Task<Stream> ModifyHtml(
            bool isMainIndexPage,
=======
        // Modifies the HTML by adding common meta tags, css and js.
        public async Task<Stream> ModifyHtml(
            string path,
>>>>>>> 6ab2b74c
            Stream sourceStream,
            string mode,
            string appVersion,
            string localizationCulture)
        {
            string html;
            using (var reader = new StreamReader(sourceStream, Encoding.UTF8))
            {
                html = await reader.ReadToEndAsync().ConfigureAwait(false);
            }

            if (isMainIndexPage && !string.IsNullOrWhiteSpace(localizationCulture))
            {
                var lang = localizationCulture.Split('-')[0];

                html = html.Replace("<html", "<html data-culture=\"" + localizationCulture + "\" lang=\"" + lang + "\"", StringComparison.Ordinal);
            }

            if (isMainIndexPage)
            {
                html = html.Replace("<head>", "<head>" + GetMetaTags(mode), StringComparison.Ordinal);
            }

            // Disable embedded scripts from plugins. We'll run them later once resources have loaded
            if (html.IndexOf("<script", StringComparison.OrdinalIgnoreCase) != -1)
            {
                html = html.Replace("<script", "<!--<script", StringComparison.Ordinal);
                html = html.Replace("</script>", "</script>-->", StringComparison.Ordinal);
            }

            if (isMainIndexPage)
            {
                html = html.Replace("</body>", GetCommonJavascript(mode, appVersion) + "</body>", StringComparison.Ordinal);
            }

            var bytes = Encoding.UTF8.GetBytes(html);

            return new MemoryStream(bytes);
        }

        /// <summary>
        /// Gets the meta tags.
        /// </summary>
        /// <returns>System.String.</returns>
        private static string GetMetaTags(string mode)
        {
            var sb = new StringBuilder();

            if (string.Equals(mode, "cordova", StringComparison.OrdinalIgnoreCase)
                || string.Equals(mode, "android", StringComparison.OrdinalIgnoreCase))
            {
                sb.Append("<meta http-equiv=\"Content-Security-Policy\" content=\"default-src * 'self' 'unsafe-inline' 'unsafe-eval' data: gap: file: filesystem: ws: wss:;\">");
            }

            return sb.ToString();
        }

        /// <summary>
        /// Gets the common javascript.
        /// </summary>
        /// <param name="mode">The mode.</param>
        /// <param name="version">The version.</param>
        /// <returns>System.String.</returns>
        private static string GetCommonJavascript(string mode, string version)
        {
            var builder = new StringBuilder();

            builder.Append("<script>");
            if (!string.IsNullOrWhiteSpace(mode))
            {
                builder.AppendFormat(CultureInfo.InvariantCulture, "window.appMode='{0}';", mode);
            }
            else
            {
                builder.AppendFormat(CultureInfo.InvariantCulture, "window.dashboardVersion='{0}';", version);
            }

            builder.Append("</script>");

            if (string.Equals(mode, "cordova", StringComparison.OrdinalIgnoreCase))
            {
                builder.Append("<script src=\"cordova.js\" defer></script>");
            }

            builder.Append("<script src=\"scripts/apploader.js");
            if (!string.IsNullOrWhiteSpace(version))
            {
                builder.Append("?v=");
                builder.Append(version);
            }

            builder.Append("\" defer></script>");

            return builder.ToString();
        }
    }
}<|MERGE_RESOLUTION|>--- conflicted
+++ resolved
@@ -48,21 +48,20 @@
             return string.Equals(Path.GetExtension(path), ".html", StringComparison.OrdinalIgnoreCase);
         }
 
-<<<<<<< HEAD
         /// <summary>
         /// Modifies the source HTML stream by adding common meta tags, css and js.
         /// </summary>
+        /// <param name="isMainIndexPage">True if the stream contains content for the main index page.</param>
+        /// <param name="sourceStream">The stream whose content should be modified.</param>
+        /// <param name="mode">The client mode ('cordova', 'android', etc).</param>
+        /// <param name="appVersion">The application version.</param>
+        /// <param name="localizationCulture">The localization culture.</param>
         /// <returns>
         /// A task that represents the async operation to read and modify the input stream.
         /// The task result contains a stream containing the modified HTML content.
         /// </returns>
         public static async Task<Stream> ModifyHtml(
             bool isMainIndexPage,
-=======
-        // Modifies the HTML by adding common meta tags, css and js.
-        public async Task<Stream> ModifyHtml(
-            string path,
->>>>>>> 6ab2b74c
             Stream sourceStream,
             string mode,
             string appVersion,
