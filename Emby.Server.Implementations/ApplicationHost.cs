#pragma warning disable CS1591

using System;
using System.Collections.Generic;
using System.Diagnostics;
using System.Globalization;
using System.IO;
using System.Linq;
using System.Net;
using System.Reflection;
using System.Runtime.InteropServices;
using System.Security.Cryptography.X509Certificates;
using System.Text;
using System.Text.Json;
using System.Threading;
using System.Threading.Tasks;
using Emby.Dlna;
using Emby.Dlna.Main;
using Emby.Dlna.Ssdp;
using Emby.Drawing;
using Emby.Notifications;
using Emby.Photos;
using Emby.Server.Implementations.Archiving;
using Emby.Server.Implementations.Channels;
using Emby.Server.Implementations.Collections;
using Emby.Server.Implementations.Configuration;
using Emby.Server.Implementations.Cryptography;
using Emby.Server.Implementations.Data;
using Emby.Server.Implementations.Devices;
using Emby.Server.Implementations.Dto;
using Emby.Server.Implementations.HttpServer.Security;
using Emby.Server.Implementations.IO;
using Emby.Server.Implementations.Library;
using Emby.Server.Implementations.LiveTv;
using Emby.Server.Implementations.Localization;
using Emby.Server.Implementations.Net;
using Emby.Server.Implementations.Playlists;
using Emby.Server.Implementations.Plugins;
using Emby.Server.Implementations.QuickConnect;
using Emby.Server.Implementations.ScheduledTasks;
using Emby.Server.Implementations.Security;
using Emby.Server.Implementations.Serialization;
using Emby.Server.Implementations.Session;
using Emby.Server.Implementations.SyncPlay;
using Emby.Server.Implementations.TV;
using Emby.Server.Implementations.Updates;
using Jellyfin.Api.Helpers;
using Jellyfin.Networking.Configuration;
using Jellyfin.Networking.Manager;
using MediaBrowser.Common;
using MediaBrowser.Common.Configuration;
using MediaBrowser.Common.Events;
using MediaBrowser.Common.Json;
using MediaBrowser.Common.Net;
using MediaBrowser.Common.Plugins;
using MediaBrowser.Common.Updates;
using MediaBrowser.Controller;
using MediaBrowser.Controller.Channels;
using MediaBrowser.Controller.Chapters;
using MediaBrowser.Controller.Collections;
using MediaBrowser.Controller.Configuration;
using MediaBrowser.Controller.Devices;
using MediaBrowser.Controller.Dlna;
using MediaBrowser.Controller.Drawing;
using MediaBrowser.Controller.Dto;
using MediaBrowser.Controller.Entities;
using MediaBrowser.Controller.Library;
using MediaBrowser.Controller.LiveTv;
using MediaBrowser.Controller.MediaEncoding;
using MediaBrowser.Controller.Net;
using MediaBrowser.Controller.Notifications;
using MediaBrowser.Controller.Persistence;
using MediaBrowser.Controller.Playlists;
using MediaBrowser.Controller.Plugins;
using MediaBrowser.Controller.Providers;
using MediaBrowser.Controller.QuickConnect;
using MediaBrowser.Controller.Resolvers;
using MediaBrowser.Controller.Security;
using MediaBrowser.Controller.Session;
using MediaBrowser.Controller.Sorting;
using MediaBrowser.Controller.Subtitles;
using MediaBrowser.Controller.SyncPlay;
using MediaBrowser.Controller.TV;
using MediaBrowser.LocalMetadata.Savers;
using MediaBrowser.MediaEncoding.BdInfo;
using MediaBrowser.Model.Cryptography;
using MediaBrowser.Model.Dlna;
using MediaBrowser.Model.Globalization;
using MediaBrowser.Model.IO;
using MediaBrowser.Model.MediaInfo;
using MediaBrowser.Model.Net;
using MediaBrowser.Model.Serialization;
using MediaBrowser.Model.System;
using MediaBrowser.Model.Tasks;
using MediaBrowser.Providers.Chapters;
using MediaBrowser.Providers.Manager;
using MediaBrowser.Providers.Plugins.Tmdb;
using MediaBrowser.Providers.Subtitles;
using MediaBrowser.XbmcMetadata.Providers;
using Microsoft.AspNetCore.Http;
using Microsoft.AspNetCore.Mvc;
using Microsoft.Extensions.DependencyInjection;
using Microsoft.Extensions.Logging;
using Prometheus.DotNetRuntime;
using OperatingSystem = MediaBrowser.Common.System.OperatingSystem;
using WebSocketManager = Emby.Server.Implementations.HttpServer.WebSocketManager;

namespace Emby.Server.Implementations
{
    /// <summary>
    /// Class CompositionRoot.
    /// </summary>
    public abstract class ApplicationHost : IServerApplicationHost, IDisposable
    {
        /// <summary>
        /// The environment variable prefixes to log at server startup.
        /// </summary>
        private static readonly string[] _relevantEnvVarPrefixes = { "JELLYFIN_", "DOTNET_", "ASPNETCORE_" };

        private readonly IFileSystem _fileSystemManager;
        private readonly IXmlSerializer _xmlSerializer;
        private readonly IStartupOptions _startupOptions;
        private readonly IPluginManager _pluginManager;

        private List<Type> _creatingInstances;
        private IMediaEncoder _mediaEncoder;
        private ISessionManager _sessionManager;
        private string[] _urlPrefixes;
        private readonly JsonSerializerOptions _jsonOptions = JsonDefaults.GetOptions();

        /// <summary>
        /// Gets a value indicating whether this instance can self restart.
        /// </summary>
        public bool CanSelfRestart => _startupOptions.RestartPath != null;

        public bool CoreStartupHasCompleted { get; private set; }

        public virtual bool CanLaunchWebBrowser
        {
            get
            {
                if (!Environment.UserInteractive)
                {
                    return false;
                }

                if (_startupOptions.IsService)
                {
                    return false;
                }

                if (OperatingSystem.Id == OperatingSystemId.Windows
                    || OperatingSystem.Id == OperatingSystemId.Darwin)
                {
                    return true;
                }

                return false;
            }
        }

        /// <summary>
        /// Gets the <see cref="INetworkManager"/> singleton instance.
        /// </summary>
        public INetworkManager NetManager { get; internal set; }

        /// <summary>
        /// Occurs when [has pending restart changed].
        /// </summary>
        public event EventHandler HasPendingRestartChanged;

        /// <summary>
        /// Gets a value indicating whether this instance has changes that require the entire application to restart.
        /// </summary>
        /// <value><c>true</c> if this instance has pending application restart; otherwise, <c>false</c>.</value>
        public bool HasPendingRestart { get; private set; }

        /// <inheritdoc />
        public bool IsShuttingDown { get; private set; }

        /// <summary>
        /// Gets the logger.
        /// </summary>
        protected ILogger<ApplicationHost> Logger { get; }

        protected IServiceCollection ServiceCollection { get; }

        /// <summary>
        /// Gets the logger factory.
        /// </summary>
        protected ILoggerFactory LoggerFactory { get; }

        /// <summary>
        /// Gets or sets the application paths.
        /// </summary>
        /// <value>The application paths.</value>
        protected IServerApplicationPaths ApplicationPaths { get; set; }

        /// <summary>
        /// Gets or sets all concrete types.
        /// </summary>
        /// <value>All concrete types.</value>
        private Type[] _allConcreteTypes;

        /// <summary>
        /// The disposable parts.
        /// </summary>
        private readonly List<IDisposable> _disposableParts = new List<IDisposable>();

        /// <summary>
        /// Gets or sets the configuration manager.
        /// </summary>
        /// <value>The configuration manager.</value>
        protected IConfigurationManager ConfigurationManager { get; set; }

        /// <summary>
        /// Gets or sets the service provider.
        /// </summary>
        public IServiceProvider ServiceProvider { get; set; }

        /// <summary>
        /// Gets the http port for the webhost.
        /// </summary>
        public int HttpPort { get; private set; }

        /// <summary>
        /// Gets the https port for the webhost.
        /// </summary>
        public int HttpsPort { get; private set; }

        /// <summary>
        /// Gets the server configuration manager.
        /// </summary>
        /// <value>The server configuration manager.</value>
        public IServerConfigurationManager ServerConfigurationManager => (IServerConfigurationManager)ConfigurationManager;

        /// <summary>
        /// Initializes a new instance of the <see cref="ApplicationHost"/> class.
        /// </summary>
        /// <param name="applicationPaths">Instance of the <see cref="IServerApplicationPaths"/> interface.</param>
        /// <param name="loggerFactory">Instance of the <see cref="ILoggerFactory"/> interface.</param>
        /// <param name="options">Instance of the <see cref="IStartupOptions"/> interface.</param>
        /// <param name="fileSystem">Instance of the <see cref="IFileSystem"/> interface.</param>
        /// <param name="serviceCollection">Instance of the <see cref="IServiceCollection"/> interface.</param>
        public ApplicationHost(
            IServerApplicationPaths applicationPaths,
            ILoggerFactory loggerFactory,
            IStartupOptions options,
            IFileSystem fileSystem,
            IServiceCollection serviceCollection)
        {
            _xmlSerializer = new MyXmlSerializer();

            ServiceCollection = serviceCollection;

            ApplicationPaths = applicationPaths;
            LoggerFactory = loggerFactory;
            _fileSystemManager = fileSystem;

            ConfigurationManager = new ServerConfigurationManager(ApplicationPaths, LoggerFactory, _xmlSerializer, _fileSystemManager);
            // Have to migrate settings here as migration subsystem not yet initialised.
            MigrateNetworkConfiguration();

            // Have to pre-register the NetworkConfigurationFactory, as the configuration sub-system is not yet initialised.
            ConfigurationManager.RegisterConfiguration<NetworkConfigurationFactory>();
            NetManager = new NetworkManager((IServerConfigurationManager)ConfigurationManager, LoggerFactory.CreateLogger<NetworkManager>());

            Logger = LoggerFactory.CreateLogger<ApplicationHost>();

            _startupOptions = options;

            // Initialize runtime stat collection
            if (ServerConfigurationManager.Configuration.EnableMetrics)
            {
                DotNetRuntimeStatsBuilder.Default().StartCollecting();
            }

            fileSystem.AddShortcutHandler(new MbLinkShortcutHandler(fileSystem));

            ApplicationVersion = typeof(ApplicationHost).Assembly.GetName().Version;
            ApplicationVersionString = ApplicationVersion.ToString(3);
            ApplicationUserAgent = Name.Replace(' ', '-') + "/" + ApplicationVersionString;

            _pluginManager = new PluginManager(
                LoggerFactory.CreateLogger<PluginManager>(),
                this,
                ServerConfigurationManager.Configuration,
                ApplicationPaths.PluginsPath,
                ApplicationVersion);
        }

        /// <summary>
        /// Temporary function to migration network settings out of system.xml and into network.xml.
        /// TODO: remove at the point when a fixed migration path has been decided upon.
        /// </summary>
        private void MigrateNetworkConfiguration()
        {
            string path = Path.Combine(ConfigurationManager.CommonApplicationPaths.ConfigurationDirectoryPath, "network.xml");
            if (!File.Exists(path))
            {
                var networkSettings = new NetworkConfiguration();
                ClassMigrationHelper.CopyProperties(ServerConfigurationManager.Configuration, networkSettings);
                _xmlSerializer.SerializeToFile(networkSettings, path);
                Logger?.LogDebug("Successfully migrated network settings.");
            }
        }

        public string ExpandVirtualPath(string path)
        {
            var appPaths = ApplicationPaths;

            return path.Replace(appPaths.VirtualDataPath, appPaths.DataPath, StringComparison.OrdinalIgnoreCase)
                .Replace(appPaths.VirtualInternalMetadataPath, appPaths.InternalMetadataPath, StringComparison.OrdinalIgnoreCase);
        }

        public string ReverseVirtualPath(string path)
        {
            var appPaths = ApplicationPaths;

            return path.Replace(appPaths.DataPath, appPaths.VirtualDataPath, StringComparison.OrdinalIgnoreCase)
                .Replace(appPaths.InternalMetadataPath, appPaths.VirtualInternalMetadataPath, StringComparison.OrdinalIgnoreCase);
        }

        /// <inheritdoc />
        public Version ApplicationVersion { get; }

        /// <inheritdoc />
        public string ApplicationVersionString { get; }

        /// <summary>
        /// Gets the current application user agent.
        /// </summary>
        /// <value>The application user agent.</value>
        public string ApplicationUserAgent { get; }

        /// <summary>
        /// Gets the email address for use within a comment section of a user agent field.
        /// Presently used to provide contact information to MusicBrainz service.
        /// </summary>
        public string ApplicationUserAgentAddress => "team@jellyfin.org";

        /// <summary>
        /// Gets the current application name.
        /// </summary>
        /// <value>The application name.</value>
        public string ApplicationProductName { get; } = FileVersionInfo.GetVersionInfo(Assembly.GetEntryAssembly().Location).ProductName;

        private DeviceId _deviceId;

        public string SystemId
        {
            get
            {
                if (_deviceId == null)
                {
                    _deviceId = new DeviceId(ApplicationPaths, LoggerFactory);
                }

                return _deviceId.Value;
            }
        }

        /// <inheritdoc/>
        public string Name => ApplicationProductName;

        /// <summary>
        /// Creates an instance of type and resolves all constructor dependencies.
        /// </summary>
        /// <param name="type">The type.</param>
        /// <returns>System.Object.</returns>
        public object CreateInstance(Type type)
            => ActivatorUtilities.CreateInstance(ServiceProvider, type);

        /// <summary>
        /// Creates an instance of type and resolves all constructor dependencies.
        /// </summary>
        /// /// <typeparam name="T">The type.</typeparam>
        /// <returns>T.</returns>
        public T CreateInstance<T>()
            => ActivatorUtilities.CreateInstance<T>(ServiceProvider);

        /// <summary>
        /// Creates the instance safe.
        /// </summary>
        /// <param name="type">The type.</param>
        /// <returns>System.Object.</returns>
        protected object CreateInstanceSafe(Type type)
        {
            if (_creatingInstances == null)
            {
                _creatingInstances = new List<Type>();
            }

            if (_creatingInstances.IndexOf(type) != -1)
            {
                Logger.LogError("DI Loop detected in the attempted creation of {Type}", type.FullName);
                foreach (var entry in _creatingInstances)
                {
                    Logger.LogError("Called from: {TypeName}", entry.FullName);
                }

                _pluginManager.FailPlugin(type.Assembly);

                throw new ExternalException("DI Loop detected.");
            }

            try
            {
                _creatingInstances.Add(type);
                Logger.LogDebug("Creating instance of {Type}", type);
                return ActivatorUtilities.CreateInstance(ServiceProvider, type);
            }
            catch (Exception ex)
            {
                Logger.LogError(ex, "Error creating {Type}", type);
                return null;
            }
            finally
            {
                _creatingInstances.Remove(type);
            }
        }

        /// <summary>
        /// Resolves this instance.
        /// </summary>
        /// <typeparam name="T">The type.</typeparam>
        /// <returns>``0.</returns>
        public T Resolve<T>() => ServiceProvider.GetService<T>();

        /// <inheritdoc/>
        public IEnumerable<Type> GetExportTypes<T>()
        {
            var currentType = typeof(T);

            return _allConcreteTypes.Where(i => currentType.IsAssignableFrom(i));
        }

        /// <inheritdoc />
        public IReadOnlyCollection<T> GetExports<T>(bool manageLifetime = true)
        {
            // Convert to list so this isn't executed for each iteration
            var parts = GetExportTypes<T>()
                .Select(CreateInstanceSafe)
                .Where(i => i != null)
                .Cast<T>()
                .ToList();

            if (manageLifetime)
            {
                lock (_disposableParts)
                {
                    _disposableParts.AddRange(parts.OfType<IDisposable>());
                }
            }

            return parts;
        }

        /// <inheritdoc />
        public IReadOnlyCollection<T> GetExports<T>(CreationDelegate defaultFunc, bool manageLifetime = true)
        {
            // Convert to list so this isn't executed for each iteration
            var parts = GetExportTypes<T>()
                .Select(i => defaultFunc(i))
                .Where(i => i != null)
                .Cast<T>()
                .ToList();

            if (manageLifetime)
            {
                lock (_disposableParts)
                {
                    _disposableParts.AddRange(parts.OfType<IDisposable>());
                }
            }

            return parts;
        }

        /// <summary>
        /// Runs the startup tasks.
        /// </summary>
        /// <returns><see cref="Task" />.</returns>
        public async Task RunStartupTasksAsync()
        {
            Logger.LogInformation("Running startup tasks");

            Resolve<ITaskManager>().AddTasks(GetExports<IScheduledTask>(false));

            ConfigurationManager.ConfigurationUpdated += OnConfigurationUpdated;
            ConfigurationManager.NamedConfigurationUpdated += OnConfigurationUpdated;

            _mediaEncoder.SetFFmpegPath();

            Logger.LogInformation("ServerId: {0}", SystemId);

            var entryPoints = GetExports<IServerEntryPoint>();

            var stopWatch = new Stopwatch();
            stopWatch.Start();
            await Task.WhenAll(StartEntryPoints(entryPoints, true)).ConfigureAwait(false);
            Logger.LogInformation("Executed all pre-startup entry points in {Elapsed:g}", stopWatch.Elapsed);

            Logger.LogInformation("Core startup complete");
            CoreStartupHasCompleted = true;
            stopWatch.Restart();
            await Task.WhenAll(StartEntryPoints(entryPoints, false)).ConfigureAwait(false);
            Logger.LogInformation("Executed all post-startup entry points in {Elapsed:g}", stopWatch.Elapsed);
            stopWatch.Stop();
        }

        private IEnumerable<Task> StartEntryPoints(IEnumerable<IServerEntryPoint> entryPoints, bool isBeforeStartup)
        {
            foreach (var entryPoint in entryPoints)
            {
                if (isBeforeStartup != (entryPoint is IRunBeforeStartup))
                {
                    continue;
                }

                Logger.LogDebug("Starting entry point {Type}", entryPoint.GetType());

                yield return entryPoint.RunAsync();
            }
        }

        /// <inheritdoc/>
        public void Init()
        {
            var networkConfiguration = ServerConfigurationManager.GetNetworkConfiguration();
            HttpPort = networkConfiguration.HttpServerPortNumber;
            HttpsPort = networkConfiguration.HttpsPortNumber;

            // Safeguard against invalid configuration
            if (HttpPort == HttpsPort)
            {
                HttpPort = NetworkConfiguration.DefaultHttpPort;
                HttpsPort = NetworkConfiguration.DefaultHttpsPort;
            }

            CertificateInfo = new CertificateInfo
            {
                Path = networkConfiguration.CertificatePath,
                Password = networkConfiguration.CertificatePassword
            };
            Certificate = GetCertificate(CertificateInfo);

            DiscoverTypes();

            RegisterServices();

            _pluginManager.RegisterServices(ServiceCollection);
        }

        /// <summary>
        /// Registers services/resources with the service collection that will be available via DI.
        /// </summary>
        protected virtual void RegisterServices()
        {
            ServiceCollection.AddSingleton(_startupOptions);

            ServiceCollection.AddMemoryCache();

            ServiceCollection.AddSingleton(ConfigurationManager);
            ServiceCollection.AddSingleton<IApplicationHost>(this);
            ServiceCollection.AddSingleton<IPluginManager>(_pluginManager);
            ServiceCollection.AddSingleton<IApplicationPaths>(ApplicationPaths);

            ServiceCollection.AddSingleton(_fileSystemManager);
            ServiceCollection.AddSingleton<TmdbClientManager>();

            ServiceCollection.AddSingleton(NetManager);

            ServiceCollection.AddSingleton<ITaskManager, TaskManager>();

            ServiceCollection.AddSingleton(_xmlSerializer);

            ServiceCollection.AddSingleton<IStreamHelper, StreamHelper>();

            ServiceCollection.AddSingleton<ICryptoProvider, CryptographyProvider>();

            ServiceCollection.AddSingleton<ISocketFactory, SocketFactory>();

            ServiceCollection.AddSingleton<IInstallationManager, InstallationManager>();

            ServiceCollection.AddSingleton<IZipClient, ZipClient>();

            ServiceCollection.AddSingleton<IServerApplicationHost>(this);
            ServiceCollection.AddSingleton<IServerApplicationPaths>(ApplicationPaths);

            ServiceCollection.AddSingleton(ServerConfigurationManager);

            ServiceCollection.AddSingleton<ILocalizationManager, LocalizationManager>();

            ServiceCollection.AddSingleton<IBlurayExaminer, BdInfoExaminer>();

            ServiceCollection.AddSingleton<IUserDataRepository, SqliteUserDataRepository>();
            ServiceCollection.AddSingleton<IUserDataManager, UserDataManager>();

            ServiceCollection.AddSingleton<IItemRepository, SqliteItemRepository>();

            ServiceCollection.AddSingleton<IAuthenticationRepository, AuthenticationRepository>();

            // TODO: Refactor to eliminate the circular dependency here so that Lazy<T> isn't required
            ServiceCollection.AddTransient(provider => new Lazy<IDtoService>(provider.GetRequiredService<IDtoService>));

            // TODO: Refactor to eliminate the circular dependency here so that Lazy<T> isn't required
            ServiceCollection.AddTransient(provider => new Lazy<EncodingHelper>(provider.GetRequiredService<EncodingHelper>));
            ServiceCollection.AddSingleton<IMediaEncoder, MediaBrowser.MediaEncoding.Encoder.MediaEncoder>();

            // TODO: Refactor to eliminate the circular dependencies here so that Lazy<T> isn't required
            ServiceCollection.AddTransient(provider => new Lazy<ILibraryMonitor>(provider.GetRequiredService<ILibraryMonitor>));
            ServiceCollection.AddTransient(provider => new Lazy<IProviderManager>(provider.GetRequiredService<IProviderManager>));
            ServiceCollection.AddTransient(provider => new Lazy<IUserViewManager>(provider.GetRequiredService<IUserViewManager>));
            ServiceCollection.AddSingleton<ILibraryManager, LibraryManager>();

            ServiceCollection.AddSingleton<IMusicManager, MusicManager>();

            ServiceCollection.AddSingleton<ILibraryMonitor, LibraryMonitor>();

            ServiceCollection.AddSingleton<ISearchEngine, SearchEngine>();

            ServiceCollection.AddSingleton<IWebSocketManager, WebSocketManager>();

            ServiceCollection.AddSingleton<IImageProcessor, ImageProcessor>();

            ServiceCollection.AddSingleton<ITVSeriesManager, TVSeriesManager>();

            ServiceCollection.AddSingleton<IDeviceManager, DeviceManager>();

            ServiceCollection.AddSingleton<IMediaSourceManager, MediaSourceManager>();

            ServiceCollection.AddSingleton<ISubtitleManager, SubtitleManager>();

            ServiceCollection.AddSingleton<IProviderManager, ProviderManager>();

            // TODO: Refactor to eliminate the circular dependency here so that Lazy<T> isn't required
            ServiceCollection.AddTransient(provider => new Lazy<ILiveTvManager>(provider.GetRequiredService<ILiveTvManager>));
            ServiceCollection.AddSingleton<IDtoService, DtoService>();

            ServiceCollection.AddSingleton<IChannelManager, ChannelManager>();

            ServiceCollection.AddSingleton<ISessionManager, SessionManager>();

            ServiceCollection.AddSingleton<IDlnaManager, DlnaManager>();

            ServiceCollection.AddSingleton<ICollectionManager, CollectionManager>();

            ServiceCollection.AddSingleton<IPlaylistManager, PlaylistManager>();

            ServiceCollection.AddSingleton<ISyncPlayManager, SyncPlayManager>();

            ServiceCollection.AddSingleton<LiveTvDtoService>();
            ServiceCollection.AddSingleton<ILiveTvManager, LiveTvManager>();

            ServiceCollection.AddSingleton<IUserViewManager, UserViewManager>();

            ServiceCollection.AddSingleton<INotificationManager, NotificationManager>();

            ServiceCollection.AddSingleton<IDeviceDiscovery, DeviceDiscovery>();

            ServiceCollection.AddSingleton<IChapterManager, ChapterManager>();

            ServiceCollection.AddSingleton<IEncodingManager, MediaEncoder.EncodingManager>();

            ServiceCollection.AddSingleton<IAuthorizationContext, AuthorizationContext>();
            ServiceCollection.AddSingleton<ISessionContext, SessionContext>();

            ServiceCollection.AddSingleton<IAuthService, AuthService>();
            ServiceCollection.AddSingleton<IQuickConnect, QuickConnectManager>();

            ServiceCollection.AddSingleton<ISubtitleEncoder, MediaBrowser.MediaEncoding.Subtitles.SubtitleEncoder>();

            ServiceCollection.AddSingleton<EncodingHelper>();

            ServiceCollection.AddSingleton<IAttachmentExtractor, MediaBrowser.MediaEncoding.Attachments.AttachmentExtractor>();

            ServiceCollection.AddSingleton<TranscodingJobHelper>();
            ServiceCollection.AddScoped<MediaInfoHelper>();
            ServiceCollection.AddScoped<AudioHelper>();
            ServiceCollection.AddScoped<DynamicHlsHelper>();
        }

        /// <summary>
        /// Create services registered with the service container that need to be initialized at application startup.
        /// </summary>
        /// <returns>A task representing the service initialization operation.</returns>
        public async Task InitializeServices()
        {
            var localizationManager = (LocalizationManager)Resolve<ILocalizationManager>();
            await localizationManager.LoadAll().ConfigureAwait(false);

            _mediaEncoder = Resolve<IMediaEncoder>();
            _sessionManager = Resolve<ISessionManager>();

            ((AuthenticationRepository)Resolve<IAuthenticationRepository>()).Initialize();

            SetStaticProperties();

            var userDataRepo = (SqliteUserDataRepository)Resolve<IUserDataRepository>();
            ((SqliteItemRepository)Resolve<IItemRepository>()).Initialize(userDataRepo, Resolve<IUserManager>());

            FindParts();
        }

        public static void LogEnvironmentInfo(ILogger logger, IApplicationPaths appPaths)
        {
            // Distinct these to prevent users from reporting problems that aren't actually problems
            var commandLineArgs = Environment
                .GetCommandLineArgs()
                .Distinct();

            // Get all relevant environment variables
            var allEnvVars = Environment.GetEnvironmentVariables();
            var relevantEnvVars = new Dictionary<object, object>();
            foreach (var key in allEnvVars.Keys)
            {
                if (_relevantEnvVarPrefixes.Any(prefix => key.ToString().StartsWith(prefix, StringComparison.OrdinalIgnoreCase)))
                {
                    relevantEnvVars.Add(key, allEnvVars[key]);
                }
            }

            logger.LogInformation("Environment Variables: {EnvVars}", relevantEnvVars);
            logger.LogInformation("Arguments: {Args}", commandLineArgs);
            logger.LogInformation("Operating system: {OS}", OperatingSystem.Name);
            logger.LogInformation("Architecture: {Architecture}", RuntimeInformation.OSArchitecture);
            logger.LogInformation("64-Bit Process: {Is64Bit}", Environment.Is64BitProcess);
            logger.LogInformation("User Interactive: {IsUserInteractive}", Environment.UserInteractive);
            logger.LogInformation("Processor count: {ProcessorCount}", Environment.ProcessorCount);
            logger.LogInformation("Program data path: {ProgramDataPath}", appPaths.ProgramDataPath);
            logger.LogInformation("Web resources path: {WebPath}", appPaths.WebPath);
            logger.LogInformation("Application directory: {ApplicationPath}", appPaths.ProgramSystemPath);
        }

        private X509Certificate2 GetCertificate(CertificateInfo info)
        {
            var certificateLocation = info?.Path;

            if (string.IsNullOrWhiteSpace(certificateLocation))
            {
                return null;
            }

            try
            {
                if (!File.Exists(certificateLocation))
                {
                    return null;
                }

                // Don't use an empty string password
                var password = string.IsNullOrWhiteSpace(info.Password) ? null : info.Password;

                var localCert = new X509Certificate2(certificateLocation, password, X509KeyStorageFlags.UserKeySet);
                // localCert.PrivateKey = PrivateKey.CreateFromFile(pvk_file).RSA;
                if (!localCert.HasPrivateKey)
                {
                    Logger.LogError("No private key included in SSL cert {CertificateLocation}.", certificateLocation);
                    return null;
                }

                return localCert;
            }
            catch (Exception ex)
            {
                Logger.LogError(ex, "Error loading cert from {CertificateLocation}", certificateLocation);
                return null;
            }
        }

        /// <summary>
        /// Dirty hacks.
        /// </summary>
        private void SetStaticProperties()
        {
            // For now there's no real way to inject these properly
            BaseItem.Logger = Resolve<ILogger<BaseItem>>();
            BaseItem.ConfigurationManager = ServerConfigurationManager;
            BaseItem.LibraryManager = Resolve<ILibraryManager>();
            BaseItem.ProviderManager = Resolve<IProviderManager>();
            BaseItem.LocalizationManager = Resolve<ILocalizationManager>();
            BaseItem.ItemRepository = Resolve<IItemRepository>();
            BaseItem.FileSystem = _fileSystemManager;
            BaseItem.UserDataManager = Resolve<IUserDataManager>();
            BaseItem.ChannelManager = Resolve<IChannelManager>();
            Video.LiveTvManager = Resolve<ILiveTvManager>();
            Folder.UserViewManager = Resolve<IUserViewManager>();
            UserView.TVSeriesManager = Resolve<ITVSeriesManager>();
            UserView.CollectionManager = Resolve<ICollectionManager>();
            BaseItem.MediaSourceManager = Resolve<IMediaSourceManager>();
            CollectionFolder.XmlSerializer = _xmlSerializer;
            CollectionFolder.ApplicationHost = this;
        }

        /// <summary>
        /// Finds plugin components and register them with the appropriate services.
        /// </summary>
        private void FindParts()
        {
            if (!ServerConfigurationManager.Configuration.IsPortAuthorized)
            {
                ServerConfigurationManager.Configuration.IsPortAuthorized = true;
                ConfigurationManager.SaveConfiguration();
            }

            ConfigurationManager.AddParts(GetExports<IConfigurationFactory>());
            _pluginManager.CreatePlugins();

            _urlPrefixes = GetUrlPrefixes().ToArray();

            Resolve<ILibraryManager>().AddParts(
                GetExports<IResolverIgnoreRule>(),
                GetExports<IItemResolver>(),
                GetExports<IIntroProvider>(),
                GetExports<IBaseItemComparer>(),
                GetExports<ILibraryPostScanTask>());

            Resolve<IProviderManager>().AddParts(
                GetExports<IImageProvider>(),
                GetExports<IMetadataService>(),
                GetExports<IMetadataProvider>(),
                GetExports<IMetadataSaver>(),
                GetExports<IExternalId>());

            Resolve<ILiveTvManager>().AddParts(GetExports<ILiveTvService>(), GetExports<ITunerHost>(), GetExports<IListingsProvider>());

            Resolve<ISubtitleManager>().AddParts(GetExports<ISubtitleProvider>());

            Resolve<IChannelManager>().AddParts(GetExports<IChannel>());

            Resolve<IMediaSourceManager>().AddParts(GetExports<IMediaSourceProvider>());

            Resolve<INotificationManager>().AddParts(GetExports<INotificationService>(), GetExports<INotificationTypeFactory>());
        }

        /// <summary>
        /// Discovers the types.
        /// </summary>
        protected void DiscoverTypes()
        {
            Logger.LogInformation("Loading assemblies");

            _allConcreteTypes = GetTypes(GetComposablePartAssemblies()).ToArray();
        }

        private IEnumerable<Type> GetTypes(IEnumerable<Assembly> assemblies)
        {
            foreach (var ass in assemblies)
            {
                Type[] exportedTypes;
                try
                {
                    exportedTypes = ass.GetExportedTypes();
                }
                catch (FileNotFoundException ex)
                {
                    Logger.LogError(ex, "Error getting exported types from {Assembly}", ass.FullName);
                    _pluginManager.FailPlugin(ass);
                    continue;
                }
                catch (TypeLoadException ex)
                {
                    Logger.LogError(ex, "Error loading types from {Assembly}.", ass.FullName);
                    _pluginManager.FailPlugin(ass);
                    continue;
                }

                foreach (Type type in exportedTypes)
                {
                    if (type.IsClass && !type.IsAbstract && !type.IsInterface && !type.IsGenericType)
                    {
                        yield return type;
                    }
                }
            }
        }

        private CertificateInfo CertificateInfo { get; set; }

        public X509Certificate2 Certificate { get; private set; }

        private IEnumerable<string> GetUrlPrefixes()
        {
            var hosts = new[] { "+" };

            return hosts.SelectMany(i =>
            {
                var prefixes = new List<string>
                {
                    "http://" + i + ":" + HttpPort + "/"
                };

                if (CertificateInfo != null)
                {
                    prefixes.Add("https://" + i + ":" + HttpsPort + "/");
                }

                return prefixes;
            });
        }

        /// <summary>
        /// Called when [configuration updated].
        /// </summary>
        /// <param name="sender">The sender.</param>
        /// <param name="e">The <see cref="EventArgs"/> instance containing the event data.</param>
        protected void OnConfigurationUpdated(object sender, EventArgs e)
        {
            var requiresRestart = false;
            var networkConfiguration = ServerConfigurationManager.GetNetworkConfiguration();

            // Don't do anything if these haven't been set yet
            if (HttpPort != 0 && HttpsPort != 0)
            {
                // Need to restart if ports have changed
                if (networkConfiguration.HttpServerPortNumber != HttpPort ||
                    networkConfiguration.HttpsPortNumber != HttpsPort)
                {
                    if (ServerConfigurationManager.Configuration.IsPortAuthorized)
                    {
                        ServerConfigurationManager.Configuration.IsPortAuthorized = false;
                        ServerConfigurationManager.SaveConfiguration();

                        requiresRestart = true;
                    }
                }
            }

            if (!_urlPrefixes.SequenceEqual(GetUrlPrefixes(), StringComparer.OrdinalIgnoreCase))
            {
                requiresRestart = true;
            }

            if (ValidateSslCertificate(networkConfiguration))
            {
                requiresRestart = true;
            }

            if (requiresRestart)
            {
                Logger.LogInformation("App needs to be restarted due to configuration change.");

                NotifyPendingRestart();
            }
        }

        /// <summary>
        /// Validates the SSL certificate.
        /// </summary>
        /// <param name="networkConfig">The new configuration.</param>
        /// <exception cref="FileNotFoundException">The certificate path doesn't exist.</exception>
        private bool ValidateSslCertificate(NetworkConfiguration networkConfig)
        {
            var newPath = networkConfig.CertificatePath;

            if (!string.IsNullOrWhiteSpace(newPath)
                && !string.Equals(CertificateInfo?.Path, newPath, StringComparison.Ordinal))
            {
                if (File.Exists(newPath))
                {
                    return true;
                }

                throw new FileNotFoundException(
                    string.Format(
                        CultureInfo.InvariantCulture,
                        "Certificate file '{0}' does not exist.",
                        newPath));
            }

            return false;
        }

        /// <summary>
        /// Notifies that the kernel that a change has been made that requires a restart.
        /// </summary>
        public void NotifyPendingRestart()
        {
            Logger.LogInformation("App needs to be restarted.");

            var changed = !HasPendingRestart;

            HasPendingRestart = true;

            if (changed)
            {
                EventHelper.QueueEventIfNotNull(HasPendingRestartChanged, this, EventArgs.Empty, Logger);
            }
        }

        /// <summary>
        /// Restarts this instance.
        /// </summary>
        public void Restart()
        {
            if (!CanSelfRestart)
            {
                throw new PlatformNotSupportedException("The server is unable to self-restart. Please restart manually.");
            }

            if (IsShuttingDown)
            {
                return;
            }

            IsShuttingDown = true;

            Task.Run(async () =>
            {
                try
                {
                    await _sessionManager.SendServerRestartNotification(CancellationToken.None).ConfigureAwait(false);
                }
                catch (Exception ex)
                {
                    Logger.LogError(ex, "Error sending server restart notification");
                }

                Logger.LogInformation("Calling RestartInternal");

                RestartInternal();
            });
        }

        protected abstract void RestartInternal();

<<<<<<< HEAD
=======
        /// <inheritdoc/>
        public IEnumerable<LocalPlugin> GetLocalPlugins(string path, bool cleanup = true)
        {
            var minimumVersion = new Version(0, 0, 0, 1);
            var versions = new List<LocalPlugin>();
            if (!Directory.Exists(path))
            {
                // Plugin path doesn't exist, don't try to enumerate subfolders.
                return Enumerable.Empty<LocalPlugin>();
            }

            var directories = Directory.EnumerateDirectories(path, "*.*", SearchOption.TopDirectoryOnly);

            foreach (var dir in directories)
            {
                try
                {
                    var metafile = Path.Combine(dir, "meta.json");
                    if (File.Exists(metafile))
                    {
                        var jsonString = File.ReadAllText(metafile, Encoding.UTF8);
                        var manifest = JsonSerializer.Deserialize<PluginManifest>(jsonString, _jsonOptions);

                        if (!Version.TryParse(manifest.TargetAbi, out var targetAbi))
                        {
                            targetAbi = minimumVersion;
                        }

                        if (!Version.TryParse(manifest.Version, out var version))
                        {
                            version = minimumVersion;
                        }

                        if (ApplicationVersion >= targetAbi)
                        {
                            // Only load Plugins if the plugin is built for this version or below.
                            versions.Add(new LocalPlugin(manifest.Guid, manifest.Name, version, dir));
                        }
                    }
                    else
                    {
                        // No metafile, so lets see if the folder is versioned.
                        metafile = dir.Split(Path.DirectorySeparatorChar, StringSplitOptions.RemoveEmptyEntries)[^1];

                        int versionIndex = dir.LastIndexOf('_');
                        if (versionIndex != -1 && Version.TryParse(dir.AsSpan()[(versionIndex + 1)..], out Version parsedVersion))
                        {
                            // Versioned folder.
                            versions.Add(new LocalPlugin(Guid.Empty, metafile, parsedVersion, dir));
                        }
                        else
                        {
                            // Un-versioned folder - Add it under the path name and version 0.0.0.1.
                            versions.Add(new LocalPlugin(Guid.Empty, metafile, minimumVersion, dir));
                        }
                    }
                }
                catch
                {
                    continue;
                }
            }

            string lastName = string.Empty;
            versions.Sort(LocalPlugin.Compare);
            // Traverse backwards through the list.
            // The first item will be the latest version.
            for (int x = versions.Count - 1; x >= 0; x--)
            {
                if (!string.Equals(lastName, versions[x].Name, StringComparison.OrdinalIgnoreCase))
                {
                    versions[x].DllFiles.AddRange(Directory.EnumerateFiles(versions[x].Path, "*.dll", SearchOption.AllDirectories));
                    lastName = versions[x].Name;
                    continue;
                }

                if (!string.IsNullOrEmpty(lastName) && cleanup)
                {
                    // Attempt a cleanup of old folders.
                    try
                    {
                        Logger.LogDebug("Deleting {Path}", versions[x].Path);
                        Directory.Delete(versions[x].Path, true);
                    }
                    catch (Exception e)
                    {
                        Logger.LogWarning(e, "Unable to delete {Path}", versions[x].Path);
                    }

                    versions.RemoveAt(x);
                }
            }

            return versions;
        }

>>>>>>> ccc1b8bf
        /// <summary>
        /// Gets the composable part assemblies.
        /// </summary>
        /// <returns>IEnumerable{Assembly}.</returns>
        protected IEnumerable<Assembly> GetComposablePartAssemblies()
        {
            foreach (var p in _pluginManager.LoadAssemblies())
            {
                yield return p;
            }

            // Include composable parts in the Model assembly
            yield return typeof(SystemInfo).Assembly;

            // Include composable parts in the Common assembly
            yield return typeof(IApplicationHost).Assembly;

            // Include composable parts in the Controller assembly
            yield return typeof(IServerApplicationHost).Assembly;

            // Include composable parts in the Providers assembly
            yield return typeof(ProviderUtils).Assembly;

            // Include composable parts in the Photos assembly
            yield return typeof(PhotoProvider).Assembly;

            // Emby.Server implementations
            yield return typeof(InstallationManager).Assembly;

            // MediaEncoding
            yield return typeof(MediaBrowser.MediaEncoding.Encoder.MediaEncoder).Assembly;

            // Dlna
            yield return typeof(DlnaEntryPoint).Assembly;

            // Local metadata
            yield return typeof(BoxSetXmlSaver).Assembly;

            // Notifications
            yield return typeof(NotificationManager).Assembly;

            // Xbmc
            yield return typeof(ArtistNfoProvider).Assembly;

            // Network
            yield return typeof(NetworkManager).Assembly;

            foreach (var i in GetAssembliesWithPartsInternal())
            {
                yield return i;
            }
        }

        protected abstract IEnumerable<Assembly> GetAssembliesWithPartsInternal();

        /// <summary>
        /// Gets the system status.
        /// </summary>
        /// <param name="source">Where this request originated.</param>
        /// <returns>SystemInfo.</returns>
        public SystemInfo GetSystemInfo(IPAddress source)
        {
            return new SystemInfo
            {
                HasPendingRestart = HasPendingRestart,
                IsShuttingDown = IsShuttingDown,
                Version = ApplicationVersionString,
                WebSocketPortNumber = HttpPort,
                CompletedInstallations = Resolve<IInstallationManager>().CompletedInstallations.ToArray(),
                Id = SystemId,
                ProgramDataPath = ApplicationPaths.ProgramDataPath,
                WebPath = ApplicationPaths.WebPath,
                LogPath = ApplicationPaths.LogDirectoryPath,
                ItemsByNamePath = ApplicationPaths.InternalMetadataPath,
                InternalMetadataPath = ApplicationPaths.InternalMetadataPath,
                CachePath = ApplicationPaths.CachePath,
                OperatingSystem = OperatingSystem.Id.ToString(),
                OperatingSystemDisplayName = OperatingSystem.Name,
                CanSelfRestart = CanSelfRestart,
                CanLaunchWebBrowser = CanLaunchWebBrowser,
                HasUpdateAvailable = HasUpdateAvailable,
                TranscodingTempPath = ConfigurationManager.GetTranscodePath(),
                ServerName = FriendlyName,
                LocalAddress = GetSmartApiUrl(source),
                SupportsLibraryMonitor = true,
                EncoderLocation = _mediaEncoder.EncoderLocation,
                SystemArchitecture = RuntimeInformation.OSArchitecture,
                PackageName = _startupOptions.PackageName
            };
        }

        public IEnumerable<WakeOnLanInfo> GetWakeOnLanInfo()
            => NetManager.GetMacAddresses()
                .Select(i => new WakeOnLanInfo(i))
                .ToList();

        public PublicSystemInfo GetPublicSystemInfo(IPAddress source)
        {
            return new PublicSystemInfo
            {
                Version = ApplicationVersionString,
                ProductName = ApplicationProductName,
                Id = SystemId,
                OperatingSystem = OperatingSystem.Id.ToString(),
                ServerName = FriendlyName,
                LocalAddress = GetSmartApiUrl(source),
                StartupWizardCompleted = ConfigurationManager.CommonConfiguration.IsStartupWizardCompleted
            };
        }

        /// <inheritdoc/>
        public bool ListenWithHttps => Certificate != null && ServerConfigurationManager.GetNetworkConfiguration().EnableHttps;

        /// <inheritdoc/>
        public string GetSmartApiUrl(IPAddress ipAddress, int? port = null)
        {
            // Published server ends with a /
            if (_startupOptions.PublishedServerUrl != null)
            {
                // Published server ends with a '/', so we need to remove it.
                return _startupOptions.PublishedServerUrl.ToString().Trim('/');
            }

            string smart = NetManager.GetBindInterface(ipAddress, out port);
            // If the smartAPI doesn't start with http then treat it as a host or ip.
            if (smart.StartsWith("http", StringComparison.OrdinalIgnoreCase))
            {
                return smart.Trim('/');
            }

            return GetLocalApiUrl(smart.Trim('/'), null, port);
        }

        /// <inheritdoc/>
        public string GetSmartApiUrl(HttpRequest request, int? port = null)
        {
            // Published server ends with a /
            if (_startupOptions.PublishedServerUrl != null)
            {
                // Published server ends with a '/', so we need to remove it.
                return _startupOptions.PublishedServerUrl.ToString().Trim('/');
            }

            string smart = NetManager.GetBindInterface(request, out port);
            // If the smartAPI doesn't start with http then treat it as a host or ip.
            if (smart.StartsWith("http", StringComparison.OrdinalIgnoreCase))
            {
                return smart.Trim('/');
            }

            return GetLocalApiUrl(smart.Trim('/'), request.Scheme, port);
        }

        /// <inheritdoc/>
        public string GetSmartApiUrl(string hostname, int? port = null)
        {
            // Published server ends with a /
            if (_startupOptions.PublishedServerUrl != null)
            {
                // Published server ends with a '/', so we need to remove it.
                return _startupOptions.PublishedServerUrl.ToString().Trim('/');
            }

            string smart = NetManager.GetBindInterface(hostname, out port);

            // If the smartAPI doesn't start with http then treat it as a host or ip.
            if (smart.StartsWith("http", StringComparison.OrdinalIgnoreCase))
            {
                return smart.Trim('/');
            }

            return GetLocalApiUrl(smart.Trim('/'), null, port);
        }

        /// <inheritdoc/>
        public string GetLoopbackHttpApiUrl()
        {
            if (NetManager.IsIP6Enabled)
            {
                return GetLocalApiUrl("::1", Uri.UriSchemeHttp, HttpPort);
            }

            return GetLocalApiUrl("127.0.0.1", Uri.UriSchemeHttp, HttpPort);
        }

        /// <inheritdoc/>
        public string GetLocalApiUrl(string host, string scheme = null, int? port = null)
        {
            // NOTE: If no BaseUrl is set then UriBuilder appends a trailing slash, but if there is no BaseUrl it does
            // not. For consistency, always trim the trailing slash.
            return new UriBuilder
            {
                Scheme = scheme ?? (ListenWithHttps ? Uri.UriSchemeHttps : Uri.UriSchemeHttp),
                Host = host,
                Port = port ?? (ListenWithHttps ? HttpsPort : HttpPort),
                Path = ServerConfigurationManager.GetNetworkConfiguration().BaseUrl
            }.ToString().TrimEnd('/');
        }

        public string FriendlyName =>
            string.IsNullOrEmpty(ServerConfigurationManager.Configuration.ServerName)
                ? Environment.MachineName
                : ServerConfigurationManager.Configuration.ServerName;

        /// <summary>
        /// Shuts down.
        /// </summary>
        public async Task Shutdown()
        {
            if (IsShuttingDown)
            {
                return;
            }

            IsShuttingDown = true;

            try
            {
                await _sessionManager.SendServerShutdownNotification(CancellationToken.None).ConfigureAwait(false);
            }
            catch (Exception ex)
            {
                Logger.LogError(ex, "Error sending server shutdown notification");
            }

            ShutdownInternal();
        }

        protected abstract void ShutdownInternal();

        public event EventHandler HasUpdateAvailableChanged;

        private bool _hasUpdateAvailable;

        public bool HasUpdateAvailable
        {
            get => _hasUpdateAvailable;
            set
            {
                var fireEvent = value && !_hasUpdateAvailable;

                _hasUpdateAvailable = value;

                if (fireEvent)
                {
                    HasUpdateAvailableChanged?.Invoke(this, EventArgs.Empty);
                }
            }
        }

        public IEnumerable<Assembly> GetApiPluginAssemblies()
        {
            var assemblies = _allConcreteTypes
                .Where(i => typeof(ControllerBase).IsAssignableFrom(i))
                .Select(i => i.Assembly)
                .Distinct();

            foreach (var assembly in assemblies)
            {
                Logger.LogDebug("Found API endpoints in plugin {Name}", assembly.FullName);
                yield return assembly;
            }
        }

        public virtual void LaunchUrl(string url)
        {
            if (!CanLaunchWebBrowser)
            {
                throw new NotSupportedException();
            }

            var process = new Process
            {
                StartInfo = new ProcessStartInfo
                {
                    FileName = url,
                    UseShellExecute = true,
                    ErrorDialog = false
                },
                EnableRaisingEvents = true
            };
            process.Exited += (sender, args) => ((Process)sender).Dispose();

            try
            {
                process.Start();
            }
            catch (Exception ex)
            {
                Logger.LogError(ex, "Error launching url: {url}", url);
                throw;
            }
        }

        private bool _disposed = false;

        /// <summary>
        /// Performs application-defined tasks associated with freeing, releasing, or resetting unmanaged resources.
        /// </summary>
        public void Dispose()
        {
            Dispose(true);
            GC.SuppressFinalize(this);
        }

        /// <summary>
        /// Releases unmanaged and - optionally - managed resources.
        /// </summary>
        /// <param name="dispose"><c>true</c> to release both managed and unmanaged resources; <c>false</c> to release only unmanaged resources.</param>
        protected virtual void Dispose(bool dispose)
        {
            if (_disposed)
            {
                return;
            }

            if (dispose)
            {
                var type = GetType();

                Logger.LogInformation("Disposing {Type}", type.Name);

                var parts = _disposableParts.Distinct().Where(i => i.GetType() != type).ToList();
                _disposableParts.Clear();

                foreach (var part in parts)
                {
                    Logger.LogInformation("Disposing {Type}", part.GetType().Name);

                    try
                    {
                        part.Dispose();
                    }
                    catch (Exception ex)
                    {
                        Logger.LogError(ex, "Error disposing {Type}", part.GetType().Name);
                    }
                }
            }

            _disposed = true;
        }
    }

    internal class CertificateInfo
    {
        public string Path { get; set; }

        public string Password { get; set; }
    }
}<|MERGE_RESOLUTION|>--- conflicted
+++ resolved
@@ -1026,8 +1026,6 @@
 
         protected abstract void RestartInternal();
 
-<<<<<<< HEAD
-=======
         /// <inheritdoc/>
         public IEnumerable<LocalPlugin> GetLocalPlugins(string path, bool cleanup = true)
         {
@@ -1124,7 +1122,6 @@
             return versions;
         }
 
->>>>>>> ccc1b8bf
         /// <summary>
         /// Gets the composable part assemblies.
         /// </summary>
