--- conflicted
+++ resolved
@@ -14,17 +14,8 @@
         private readonly IActivityRepository _repo;
         private readonly IUserManager _userManager;
 
-<<<<<<< HEAD
-        public ActivityManager(
-            ILogger<ActivityManager> logger,
-            IActivityRepository repo,
-            IUserManager userManager)
-        {
-            _logger = logger;
-=======
         public ActivityManager(IActivityRepository repo, IUserManager userManager)
         {
->>>>>>> 07143bcb
             _repo = repo;
             _userManager = userManager;
         }
