--- conflicted
+++ resolved
@@ -46,12 +46,7 @@
                 Url = url,
                 CancellationToken = CancellationToken.None,
                 BufferContent = false,
-
-<<<<<<< HEAD
-                DecompressionMethod = CompressionMethod.None,
-=======
-                EnableHttpCompression = false,
->>>>>>> ba551b48
+                DecompressionMethod = CompressionMethod.None
             };
 
             foreach (var header in mediaSource.RequiredHttpHeaders)
