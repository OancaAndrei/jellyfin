--- conflicted
+++ resolved
@@ -290,13 +290,9 @@
 
             Configuration = (TConfigurationType)configuration;
 
-<<<<<<< HEAD
             SaveConfiguration(Configuration);
-=======
-            SaveConfiguration();
 
             ConfigurationChanged?.Invoke(this, configuration);
->>>>>>> 49ebbcf8
         }
 
         /// <inheritdoc />
