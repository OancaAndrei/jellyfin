--- conflicted
+++ resolved
@@ -249,16 +249,12 @@
         {
             var httpClient = _httpClientFactory.CreateClient(NamedClient.Default);
             using var response = await httpClient.GetAsync(url).ConfigureAwait(false);
-<<<<<<< HEAD
             if (response.Content.Headers.ContentType?.MediaType == null)
             {
                 throw new ResourceNotFoundException(nameof(response.Content.Headers.ContentType));
             }
 
-            var ext = response.Content.Headers.ContentType.MediaType.Split('/').Last();
-=======
             var ext = response.Content.Headers.ContentType.MediaType.Split('/')[^1];
->>>>>>> 7caf1662
             var fullCachePath = GetFullCachePath(urlHash + "." + ext);
 
             var fullCacheDirectory = Path.GetDirectoryName(fullCachePath) ?? throw new ResourceNotFoundException($"Provided path ({fullCachePath}) is not valid.");
