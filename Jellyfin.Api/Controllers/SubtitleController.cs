using System;
using System.Collections.Generic;
using System.ComponentModel.DataAnnotations;
using System.Diagnostics.CodeAnalysis;
using System.Globalization;
using System.IO;
using System.Linq;
using System.Net.Mime;
using System.Text;
using System.Threading;
using System.Threading.Tasks;
using Jellyfin.Api.Attributes;
using Jellyfin.Api.Constants;
using MediaBrowser.Controller.Entities;
using MediaBrowser.Controller.Library;
using MediaBrowser.Controller.MediaEncoding;
using MediaBrowser.Controller.Net;
using MediaBrowser.Controller.Providers;
using MediaBrowser.Controller.Subtitles;
using MediaBrowser.Model.Entities;
using MediaBrowser.Model.IO;
using MediaBrowser.Model.Net;
using MediaBrowser.Model.Providers;
using Microsoft.AspNetCore.Authorization;
using Microsoft.AspNetCore.Http;
using Microsoft.AspNetCore.Mvc;
using Microsoft.Extensions.Logging;

namespace Jellyfin.Api.Controllers
{
    /// <summary>
    /// Subtitle controller.
    /// </summary>
    [Route("")]
    public class SubtitleController : BaseJellyfinApiController
    {
        private readonly ILibraryManager _libraryManager;
        private readonly ISubtitleManager _subtitleManager;
        private readonly ISubtitleEncoder _subtitleEncoder;
        private readonly IMediaSourceManager _mediaSourceManager;
        private readonly IProviderManager _providerManager;
        private readonly IFileSystem _fileSystem;
        private readonly IAuthorizationContext _authContext;
        private readonly ILogger<SubtitleController> _logger;

        /// <summary>
        /// Initializes a new instance of the <see cref="SubtitleController"/> class.
        /// </summary>
        /// <param name="libraryManager">Instance of <see cref="ILibraryManager"/> interface.</param>
        /// <param name="subtitleManager">Instance of <see cref="ISubtitleManager"/> interface.</param>
        /// <param name="subtitleEncoder">Instance of <see cref="ISubtitleEncoder"/> interface.</param>
        /// <param name="mediaSourceManager">Instance of <see cref="IMediaSourceManager"/> interface.</param>
        /// <param name="providerManager">Instance of <see cref="IProviderManager"/> interface.</param>
        /// <param name="fileSystem">Instance of <see cref="IFileSystem"/> interface.</param>
        /// <param name="authContext">Instance of <see cref="IAuthorizationContext"/> interface.</param>
        /// <param name="logger">Instance of <see cref="ILogger{SubtitleController}"/> interface.</param>
        public SubtitleController(
            ILibraryManager libraryManager,
            ISubtitleManager subtitleManager,
            ISubtitleEncoder subtitleEncoder,
            IMediaSourceManager mediaSourceManager,
            IProviderManager providerManager,
            IFileSystem fileSystem,
            IAuthorizationContext authContext,
            ILogger<SubtitleController> logger)
        {
            _libraryManager = libraryManager;
            _subtitleManager = subtitleManager;
            _subtitleEncoder = subtitleEncoder;
            _mediaSourceManager = mediaSourceManager;
            _providerManager = providerManager;
            _fileSystem = fileSystem;
            _authContext = authContext;
            _logger = logger;
        }

        /// <summary>
        /// Deletes an external subtitle file.
        /// </summary>
        /// <param name="itemId">The item id.</param>
        /// <param name="index">The index of the subtitle file.</param>
        /// <response code="204">Subtitle deleted.</response>
        /// <response code="404">Item not found.</response>
        /// <returns>A <see cref="NoContentResult"/>.</returns>
        [HttpDelete("Videos/{itemId}/Subtitles/{index}")]
        [Authorize(Policy = Policies.RequiresElevation)]
        [ProducesResponseType(StatusCodes.Status204NoContent)]
        [ProducesResponseType(StatusCodes.Status404NotFound)]
        public ActionResult<Task> DeleteSubtitle(
            [FromRoute, Required] Guid itemId,
            [FromRoute, Required] int index)
        {
            var item = _libraryManager.GetItemById(itemId);

            if (item == null)
            {
                return NotFound();
            }

            _subtitleManager.DeleteSubtitles(item, index);
            return NoContent();
        }

        /// <summary>
        /// Search remote subtitles.
        /// </summary>
        /// <param name="itemId">The item id.</param>
        /// <param name="language">The language of the subtitles.</param>
        /// <param name="isPerfectMatch">Optional. Only show subtitles which are a perfect match.</param>
        /// <response code="200">Subtitles retrieved.</response>
        /// <returns>An array of <see cref="RemoteSubtitleInfo"/>.</returns>
        [HttpGet("Items/{itemId}/RemoteSearch/Subtitles/{language}")]
        [Authorize(Policy = Policies.DefaultAuthorization)]
        [ProducesResponseType(StatusCodes.Status200OK)]
        public async Task<ActionResult<IEnumerable<RemoteSubtitleInfo>>> SearchRemoteSubtitles(
            [FromRoute, Required] Guid itemId,
            [FromRoute, Required] string language,
            [FromQuery] bool? isPerfectMatch)
        {
            var video = (Video)_libraryManager.GetItemById(itemId);

            return await _subtitleManager.SearchSubtitles(video, language, isPerfectMatch, CancellationToken.None).ConfigureAwait(false);
        }

        /// <summary>
        /// Downloads a remote subtitle.
        /// </summary>
        /// <param name="itemId">The item id.</param>
        /// <param name="subtitleId">The subtitle id.</param>
        /// <response code="204">Subtitle downloaded.</response>
        /// <returns>A <see cref="NoContentResult"/>.</returns>
        [HttpPost("Items/{itemId}/RemoteSearch/Subtitles/{subtitleId}")]
        [Authorize(Policy = Policies.DefaultAuthorization)]
        [ProducesResponseType(StatusCodes.Status204NoContent)]
        public async Task<ActionResult> DownloadRemoteSubtitles(
            [FromRoute, Required] Guid itemId,
            [FromRoute, Required] string subtitleId)
        {
            var video = (Video)_libraryManager.GetItemById(itemId);

            try
            {
                await _subtitleManager.DownloadSubtitles(video, subtitleId, CancellationToken.None)
                    .ConfigureAwait(false);

                _providerManager.QueueRefresh(video.Id, new MetadataRefreshOptions(new DirectoryService(_fileSystem)), RefreshPriority.High);
            }
            catch (Exception ex)
            {
                _logger.LogError(ex, "Error downloading subtitles");
            }

            return NoContent();
        }

        /// <summary>
        /// Gets the remote subtitles.
        /// </summary>
        /// <param name="id">The item id.</param>
        /// <response code="200">File returned.</response>
        /// <returns>A <see cref="FileStreamResult"/> with the subtitle file.</returns>
        [HttpGet("Providers/Subtitles/Subtitles/{id}")]
        [Authorize(Policy = Policies.DefaultAuthorization)]
        [ProducesResponseType(StatusCodes.Status200OK)]
        [Produces(MediaTypeNames.Application.Octet)]
<<<<<<< HEAD
        public async Task<ActionResult> GetRemoteSubtitles([FromRoute, Required] string id)
=======
        [ProducesFile("text/*")]
        public async Task<ActionResult> GetRemoteSubtitles([FromRoute, Required] string? id)
>>>>>>> 621f3b70
        {
            var result = await _subtitleManager.GetRemoteSubtitles(id, CancellationToken.None).ConfigureAwait(false);

            return File(result.Stream, MimeTypes.GetMimeType("file." + result.Format));
        }

        /// <summary>
        /// Gets subtitles in a specified format.
        /// </summary>
        /// <param name="itemId">The item id.</param>
        /// <param name="mediaSourceId">The media source id.</param>
        /// <param name="index">The subtitle stream index.</param>
        /// <param name="format">The format of the returned subtitle.</param>
        /// <param name="endPositionTicks">Optional. The end position of the subtitle in ticks.</param>
        /// <param name="copyTimestamps">Optional. Whether to copy the timestamps.</param>
        /// <param name="addVttTimeMap">Optional. Whether to add a VTT time map.</param>
        /// <param name="startPositionTicks">Optional. The start position of the subtitle in ticks.</param>
        /// <response code="200">File returned.</response>
        /// <returns>A <see cref="FileContentResult"/> with the subtitle file.</returns>
        [HttpGet("Videos/{itemId}/{mediaSourceId}/Subtitles/{index}/Stream.{format}")]
        [HttpGet("Videos/{itemId}/{mediaSourceId}/Subtitles/{index}/{startPositionTicks?}/Stream.{format}", Name = "GetSubtitle_2")]
        [ProducesResponseType(StatusCodes.Status200OK)]
        [ProducesFile("text/*")]
        public async Task<ActionResult> GetSubtitle(
            [FromRoute, Required] Guid itemId,
            [FromRoute, Required] string mediaSourceId,
            [FromRoute, Required] int index,
            [FromRoute, Required] string format,
            [FromQuery] long? endPositionTicks,
            [FromQuery] bool copyTimestamps = false,
            [FromQuery] bool addVttTimeMap = false,
            [FromRoute] long startPositionTicks = 0)
        {
            if (string.Equals(format, "js", StringComparison.OrdinalIgnoreCase))
            {
                format = "json";
            }

            if (string.IsNullOrEmpty(format))
            {
                var item = (Video)_libraryManager.GetItemById(itemId);

                var idString = itemId.ToString("N", CultureInfo.InvariantCulture);
                var mediaSource = _mediaSourceManager.GetStaticMediaSources(item, false)
                    .First(i => string.Equals(i.Id, mediaSourceId ?? idString, StringComparison.Ordinal));

                var subtitleStream = mediaSource.MediaStreams
                    .First(i => i.Type == MediaStreamType.Subtitle && i.Index == index);

                return PhysicalFile(subtitleStream.Path, MimeTypes.GetMimeType(subtitleStream.Path));
            }

            if (string.Equals(format, "vtt", StringComparison.OrdinalIgnoreCase) && addVttTimeMap)
            {
                await using Stream stream = await EncodeSubtitles(itemId, mediaSourceId, index, format, startPositionTicks, endPositionTicks, copyTimestamps).ConfigureAwait(false);
                using var reader = new StreamReader(stream);

                var text = await reader.ReadToEndAsync().ConfigureAwait(false);

                text = text.Replace("WEBVTT", "WEBVTT\nX-TIMESTAMP-MAP=MPEGTS:900000,LOCAL:00:00:00.000", StringComparison.Ordinal);

                return File(Encoding.UTF8.GetBytes(text), MimeTypes.GetMimeType("file." + format));
            }

            return File(
                await EncodeSubtitles(
                    itemId,
                    mediaSourceId,
                    index,
                    format,
                    startPositionTicks,
                    endPositionTicks,
                    copyTimestamps).ConfigureAwait(false),
                MimeTypes.GetMimeType("file." + format));
        }

        /// <summary>
        /// Gets an HLS subtitle playlist.
        /// </summary>
        /// <param name="itemId">The item id.</param>
        /// <param name="index">The subtitle stream index.</param>
        /// <param name="mediaSourceId">The media source id.</param>
        /// <param name="segmentLength">The subtitle segment length.</param>
        /// <response code="200">Subtitle playlist retrieved.</response>
        /// <returns>A <see cref="FileContentResult"/> with the HLS subtitle playlist.</returns>
        [HttpGet("Videos/{itemId}/{mediaSourceId}/Subtitles/{index}/subtitles.m3u8")]
        [Authorize(Policy = Policies.DefaultAuthorization)]
        [ProducesResponseType(StatusCodes.Status200OK)]
        [ProducesPlaylistFile]
        [SuppressMessage("Microsoft.Performance", "CA1801:ReviewUnusedParameters", MessageId = "index", Justification = "Imported from ServiceStack")]
        public async Task<ActionResult> GetSubtitlePlaylist(
            [FromRoute, Required] Guid itemId,
            [FromRoute, Required] int index,
            [FromRoute, Required] string mediaSourceId,
            [FromQuery, Required] int segmentLength)
        {
            var item = (Video)_libraryManager.GetItemById(itemId);

            var mediaSource = await _mediaSourceManager.GetMediaSource(item, mediaSourceId, null, false, CancellationToken.None).ConfigureAwait(false);

            var runtime = mediaSource.RunTimeTicks ?? -1;

            if (runtime <= 0)
            {
                throw new ArgumentException("HLS Subtitles are not supported for this media.");
            }

            var segmentLengthTicks = TimeSpan.FromSeconds(segmentLength).Ticks;
            if (segmentLengthTicks <= 0)
            {
                throw new ArgumentException("segmentLength was not given, or it was given incorrectly. (It should be bigger than 0)");
            }

            var builder = new StringBuilder();
            builder.AppendLine("#EXTM3U")
                .Append("#EXT-X-TARGETDURATION:")
                .AppendLine(segmentLength.ToString(CultureInfo.InvariantCulture))
                .AppendLine("#EXT-X-VERSION:3")
                .AppendLine("#EXT-X-MEDIA-SEQUENCE:0")
                .AppendLine("#EXT-X-PLAYLIST-TYPE:VOD");

            long positionTicks = 0;

            var accessToken = _authContext.GetAuthorizationInfo(Request).Token;

            while (positionTicks < runtime)
            {
                var remaining = runtime - positionTicks;
                var lengthTicks = Math.Min(remaining, segmentLengthTicks);

                builder.Append("#EXTINF:")
                    .Append(TimeSpan.FromTicks(lengthTicks).TotalSeconds.ToString(CultureInfo.InvariantCulture))
                    .AppendLine(",");

                var endPositionTicks = Math.Min(runtime, positionTicks + segmentLengthTicks);

                var url = string.Format(
                    CultureInfo.CurrentCulture,
                    "stream.vtt?CopyTimestamps=true&AddVttTimeMap=true&StartPositionTicks={0}&EndPositionTicks={1}&api_key={2}",
                    positionTicks.ToString(CultureInfo.InvariantCulture),
                    endPositionTicks.ToString(CultureInfo.InvariantCulture),
                    accessToken);

                builder.AppendLine(url);

                positionTicks += segmentLengthTicks;
            }

            builder.AppendLine("#EXT-X-ENDLIST");
            return File(Encoding.UTF8.GetBytes(builder.ToString()), MimeTypes.GetMimeType("playlist.m3u8"));
        }

        /// <summary>
        /// Encodes a subtitle in the specified format.
        /// </summary>
        /// <param name="id">The media id.</param>
        /// <param name="mediaSourceId">The source media id.</param>
        /// <param name="index">The subtitle index.</param>
        /// <param name="format">The format to convert to.</param>
        /// <param name="startPositionTicks">The start position in ticks.</param>
        /// <param name="endPositionTicks">The end position in ticks.</param>
        /// <param name="copyTimestamps">Whether to copy the timestamps.</param>
        /// <returns>A <see cref="Task{Stream}"/> with the new subtitle file.</returns>
        private Task<Stream> EncodeSubtitles(
            Guid id,
            string? mediaSourceId,
            int index,
            string format,
            long startPositionTicks,
            long? endPositionTicks,
            bool copyTimestamps)
        {
            var item = _libraryManager.GetItemById(id);

            return _subtitleEncoder.GetSubtitles(
                item,
                mediaSourceId,
                index,
                format,
                startPositionTicks,
                endPositionTicks ?? 0,
                copyTimestamps,
                CancellationToken.None);
        }
    }
}<|MERGE_RESOLUTION|>--- conflicted
+++ resolved
@@ -163,12 +163,8 @@
         [Authorize(Policy = Policies.DefaultAuthorization)]
         [ProducesResponseType(StatusCodes.Status200OK)]
         [Produces(MediaTypeNames.Application.Octet)]
-<<<<<<< HEAD
+        [ProducesFile("text/*")]
         public async Task<ActionResult> GetRemoteSubtitles([FromRoute, Required] string id)
-=======
-        [ProducesFile("text/*")]
-        public async Task<ActionResult> GetRemoteSubtitles([FromRoute, Required] string? id)
->>>>>>> 621f3b70
         {
             var result = await _subtitleManager.GetRemoteSubtitles(id, CancellationToken.None).ConfigureAwait(false);
 
