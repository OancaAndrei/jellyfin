--- conflicted
+++ resolved
@@ -11,7 +11,6 @@
     /// </summary>
     public class MovieNfoProvider : BaseVideoNfoProvider<Movie>
     {
-<<<<<<< HEAD
         /// <summary>
         /// Initializes a new instance of the <see cref="MovieNfoProvider"/> class.
         /// </summary>
@@ -19,40 +18,12 @@
         /// <param name="fileSystem">The file system.</param>
         /// <param name="config">the configuration manager.</param>
         /// <param name="providerManager">The provider manager.</param>
-        public MovieNfoProvider(ILogger<MovieNfoProvider> logger, IFileSystem fileSystem, IConfigurationManager config, IProviderManager providerManager)
-            : base(logger, fileSystem, config, providerManager)
-=======
         public MovieNfoProvider(
+            ILogger<MovieNfoProvider> logger,
             IFileSystem fileSystem,
-            ILogger<MovieNfoProvider> logger,
             IConfigurationManager config,
             IProviderManager providerManager)
-            : base(fileSystem, logger, config, providerManager)
-        {
-        }
-    }
-
-    public class MusicVideoNfoProvider : BaseVideoNfoProvider<MusicVideo>
-    {
-        public MusicVideoNfoProvider(
-            IFileSystem fileSystem,
-            ILogger<MusicVideoNfoProvider> logger,
-            IConfigurationManager config,
-            IProviderManager providerManager)
-            : base(fileSystem, logger, config, providerManager)
-        {
-        }
-    }
-
-    public class VideoNfoProvider : BaseVideoNfoProvider<Video>
-    {
-        public VideoNfoProvider(
-            IFileSystem fileSystem,
-            ILogger<VideoNfoProvider> logger,
-            IConfigurationManager config,
-            IProviderManager providerManager)
-            : base(fileSystem, logger, config, providerManager)
->>>>>>> 008a76cf
+            : base(logger, fileSystem, config, providerManager)
         {
         }
     }
